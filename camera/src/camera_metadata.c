/*
 * Copyright (C) 2012 The Android Open Source Project
 *
 * Licensed under the Apache License, Version 2.0 (the "License");
 * you may not use this file except in compliance with the License.
 * You may obtain a copy of the License at
 *
 *      http://www.apache.org/licenses/LICENSE-2.0
 *
 * Unless required by applicable law or agreed to in writing, software
 * distributed under the License is distributed on an "AS IS" BASIS,
 * WITHOUT WARRANTIES OR CONDITIONS OF ANY KIND, either express or implied.
 * See the License for the specific language governing permissions and
 * limitations under the License.
 */
<<<<<<< HEAD

=======
#define _GNU_SOURCE // for fdprintf
>>>>>>> 28ce9cd6
#include <inttypes.h>
#include <system/camera_metadata.h>
#include <camera_metadata_hidden.h>

#define LOG_TAG "camera_metadata"
#include <cutils/log.h>
#include <assert.h>
#include <stdio.h>
#include <stdlib.h>
#include <errno.h>

#define OK              0
#define ERROR           1
#define NOT_FOUND       -ENOENT
#define SN_EVENT_LOG_ID 0x534e4554

#define ALIGN_TO(val, alignment) \
    (((uintptr_t)(val) + ((alignment) - 1)) & ~((alignment) - 1))

/**
 * A single metadata entry, storing an array of values of a given type. If the
 * array is no larger than 4 bytes in size, it is stored in the data.value[]
 * array; otherwise, it can found in the parent's data array at index
 * data.offset.
 */
#define ENTRY_ALIGNMENT ((size_t) 4)
typedef struct camera_metadata_buffer_entry {
    uint32_t tag;
    uint32_t count;
    union {
        uint32_t offset;
        uint8_t  value[4];
    } data;
    uint8_t  type;
    uint8_t  reserved[3];
} camera_metadata_buffer_entry_t;

typedef uint32_t metadata_uptrdiff_t;
typedef uint32_t metadata_size_t;

/**
 * A packet of metadata. This is a list of entries, each of which may point to
 * its values stored at an offset in data.
 *
 * It is assumed by the utility functions that the memory layout of the packet
 * is as follows:
 *
 *   |-----------------------------------------------|
 *   | camera_metadata_t                             |
 *   |                                               |
 *   |-----------------------------------------------|
 *   | reserved for future expansion                 |
 *   |-----------------------------------------------|
 *   | camera_metadata_buffer_entry_t #0             |
 *   |-----------------------------------------------|
 *   | ....                                          |
 *   |-----------------------------------------------|
 *   | camera_metadata_buffer_entry_t #entry_count-1 |
 *   |-----------------------------------------------|
 *   | free space for                                |
 *   | (entry_capacity-entry_count) entries          |
 *   |-----------------------------------------------|
 *   | start of camera_metadata.data                 |
 *   |                                               |
 *   |-----------------------------------------------|
 *   | free space for                                |
 *   | (data_capacity-data_count) bytes              |
 *   |-----------------------------------------------|
 *
 * With the total length of the whole packet being camera_metadata.size bytes.
 *
 * In short, the entries and data are contiguous in memory after the metadata
 * header.
 */
#define METADATA_ALIGNMENT ((size_t) 4)
struct camera_metadata {
    metadata_size_t          size;
    uint32_t                 version;
    uint32_t                 flags;
    metadata_size_t          entry_count;
    metadata_size_t          entry_capacity;
    metadata_uptrdiff_t      entries_start; // Offset from camera_metadata
    metadata_size_t          data_count;
    metadata_size_t          data_capacity;
    metadata_uptrdiff_t      data_start; // Offset from camera_metadata
    uint8_t                  reserved[];
};

/**
 * A datum of metadata. This corresponds to camera_metadata_entry_t::data
 * with the difference that each element is not a pointer. We need to have a
 * non-pointer type description in order to figure out the largest alignment
 * requirement for data (DATA_ALIGNMENT).
 */
#define DATA_ALIGNMENT ((size_t) 8)
typedef union camera_metadata_data {
    uint8_t u8;
    int32_t i32;
    float   f;
    int64_t i64;
    double  d;
    camera_metadata_rational_t r;
} camera_metadata_data_t;

/**
 * The preferred alignment of a packet of camera metadata. In general,
 * this is the lowest common multiple of the constituents of a metadata
 * package, i.e, of DATA_ALIGNMENT and ENTRY_ALIGNMENT.
 */
#define MAX_ALIGNMENT(A, B) (((A) > (B)) ? (A) : (B))
#define METADATA_PACKET_ALIGNMENT \
    MAX_ALIGNMENT(MAX_ALIGNMENT(DATA_ALIGNMENT, METADATA_ALIGNMENT), ENTRY_ALIGNMENT);

/** Versioning information */
#define CURRENT_METADATA_VERSION 1

/** Flag definitions */
#define FLAG_SORTED 0x00000001

/** Tag information */

typedef struct tag_info {
    const char *tag_name;
    uint8_t     tag_type;
} tag_info_t;

#include "camera_metadata_tag_info.c"

const size_t camera_metadata_type_size[NUM_TYPES] = {
    [TYPE_BYTE]     = sizeof(uint8_t),
    [TYPE_INT32]    = sizeof(int32_t),
    [TYPE_FLOAT]    = sizeof(float),
    [TYPE_INT64]    = sizeof(int64_t),
    [TYPE_DOUBLE]   = sizeof(double),
    [TYPE_RATIONAL] = sizeof(camera_metadata_rational_t)
};

const char *camera_metadata_type_names[NUM_TYPES] = {
    [TYPE_BYTE]     = "byte",
    [TYPE_INT32]    = "int32",
    [TYPE_FLOAT]    = "float",
    [TYPE_INT64]    = "int64",
    [TYPE_DOUBLE]   = "double",
    [TYPE_RATIONAL] = "rational"
};

static camera_metadata_buffer_entry_t *get_entries(
        const camera_metadata_t *metadata) {
    return (camera_metadata_buffer_entry_t*)
            ((uint8_t*)metadata + metadata->entries_start);
}

static uint8_t *get_data(const camera_metadata_t *metadata) {
    return (uint8_t*)metadata + metadata->data_start;
}

size_t get_camera_metadata_alignment() {
    return METADATA_PACKET_ALIGNMENT;
}

camera_metadata_t *allocate_copy_camera_metadata_checked(
        const camera_metadata_t *src,
        size_t src_size) {

    if (src == NULL) {
        return NULL;
    }

    void *buffer = malloc(src_size);
    memcpy(buffer, src, src_size);

    camera_metadata_t *metadata = (camera_metadata_t*) buffer;
    if (validate_camera_metadata_structure(metadata, &src_size) != OK) {
        free(buffer);
        return NULL;
    }

    return metadata;
}

camera_metadata_t *allocate_camera_metadata(size_t entry_capacity,
                                            size_t data_capacity) {

    size_t memory_needed = calculate_camera_metadata_size(entry_capacity,
                                                          data_capacity);
    void *buffer = malloc(memory_needed);
    return place_camera_metadata(buffer, memory_needed,
                                 entry_capacity,
                                 data_capacity);
}

camera_metadata_t *place_camera_metadata(void *dst,
                                         size_t dst_size,
                                         size_t entry_capacity,
                                         size_t data_capacity) {
    if (dst == NULL) return NULL;

    size_t memory_needed = calculate_camera_metadata_size(entry_capacity,
                                                          data_capacity);
    if (memory_needed > dst_size) return NULL;

    camera_metadata_t *metadata = (camera_metadata_t*)dst;
    metadata->version = CURRENT_METADATA_VERSION;
    metadata->flags = 0;
    metadata->entry_count = 0;
    metadata->entry_capacity = entry_capacity;
    metadata->entries_start =
            ALIGN_TO(sizeof(camera_metadata_t), ENTRY_ALIGNMENT);
    metadata->data_count = 0;
    metadata->data_capacity = data_capacity;
    metadata->size = memory_needed;
    size_t data_unaligned = (uint8_t*)(get_entries(metadata) +
            metadata->entry_capacity) - (uint8_t*)metadata;
    metadata->data_start = ALIGN_TO(data_unaligned, DATA_ALIGNMENT);

    assert(validate_camera_metadata_structure(metadata, NULL) == OK);
    return metadata;
}
void free_camera_metadata(camera_metadata_t *metadata) {
    free(metadata);
}

size_t calculate_camera_metadata_size(size_t entry_count,
                                      size_t data_count) {
    size_t memory_needed = sizeof(camera_metadata_t);
    // Start entry list at aligned boundary
    memory_needed = ALIGN_TO(memory_needed, ENTRY_ALIGNMENT);
    memory_needed += sizeof(camera_metadata_buffer_entry_t[entry_count]);
    // Start buffer list at aligned boundary
    memory_needed = ALIGN_TO(memory_needed, DATA_ALIGNMENT);
    memory_needed += sizeof(uint8_t[data_count]);
    return memory_needed;
}

size_t get_camera_metadata_size(const camera_metadata_t *metadata) {
    if (metadata == NULL) return ERROR;

    return metadata->size;
}

size_t get_camera_metadata_compact_size(const camera_metadata_t *metadata) {
    if (metadata == NULL) return ERROR;

    return calculate_camera_metadata_size(metadata->entry_count,
                                          metadata->data_count);
}

size_t get_camera_metadata_entry_count(const camera_metadata_t *metadata) {
    return metadata->entry_count;
}

size_t get_camera_metadata_entry_capacity(const camera_metadata_t *metadata) {
    return metadata->entry_capacity;
}

size_t get_camera_metadata_data_count(const camera_metadata_t *metadata) {
    return metadata->data_count;
}

size_t get_camera_metadata_data_capacity(const camera_metadata_t *metadata) {
    return metadata->data_capacity;
}

camera_metadata_t* copy_camera_metadata(void *dst, size_t dst_size,
        const camera_metadata_t *src) {
    size_t memory_needed = get_camera_metadata_compact_size(src);

    if (dst == NULL) return NULL;
    if (dst_size < memory_needed) return NULL;

    camera_metadata_t *metadata =
        place_camera_metadata(dst, dst_size, src->entry_count, src->data_count);

    metadata->flags = src->flags;
    metadata->entry_count = src->entry_count;
    metadata->data_count = src->data_count;

    memcpy(get_entries(metadata), get_entries(src),
            sizeof(camera_metadata_buffer_entry_t[metadata->entry_count]));
    memcpy(get_data(metadata), get_data(src),
            sizeof(uint8_t[metadata->data_count]));

    assert(validate_camera_metadata_structure(metadata, NULL) == OK);
    return metadata;
}

// This method should be used when the camera metadata cannot be trusted. For example, when it's
// read from Parcel.
static int validate_and_calculate_camera_metadata_entry_data_size(size_t *data_size, uint8_t type,
        size_t data_count) {
    if (type >= NUM_TYPES) return ERROR;

    // Check for overflow
    if (data_count != 0 &&
            camera_metadata_type_size[type] > (SIZE_MAX - DATA_ALIGNMENT + 1) / data_count) {
        android_errorWriteLog(SN_EVENT_LOG_ID, "30741779");
        return ERROR;
    }

    size_t data_bytes = data_count * camera_metadata_type_size[type];

    if (data_size) {
        *data_size = data_bytes <= 4 ? 0 : ALIGN_TO(data_bytes, DATA_ALIGNMENT);
    }

    return OK;
}

size_t calculate_camera_metadata_entry_data_size(uint8_t type,
        size_t data_count) {
    if (type >= NUM_TYPES) return 0;

    size_t data_bytes = data_count *
            camera_metadata_type_size[type];

    return data_bytes <= 4 ? 0 : ALIGN_TO(data_bytes, DATA_ALIGNMENT);
}

int validate_camera_metadata_structure(const camera_metadata_t *metadata,
                                       const size_t *expected_size) {

    if (metadata == NULL) {
        ALOGE("%s: metadata is null!", __FUNCTION__);
        return ERROR;
    }

    // Check that the metadata pointer is well-aligned first.
    {
        static const struct {
            const char *name;
            size_t alignment;
        } alignments[] = {
            {
                .name = "camera_metadata",
                .alignment = METADATA_ALIGNMENT
            },
            {
                .name = "camera_metadata_buffer_entry",
                .alignment = ENTRY_ALIGNMENT
            },
            {
                .name = "camera_metadata_data",
                .alignment = DATA_ALIGNMENT
            },
        };

        for (size_t i = 0; i < sizeof(alignments)/sizeof(alignments[0]); ++i) {
            uintptr_t aligned_ptr = ALIGN_TO(metadata, alignments[i].alignment);

            if ((uintptr_t)metadata != aligned_ptr) {
                ALOGE("%s: Metadata pointer is not aligned (actual %p, "
                      "expected %p) to type %s",
                      __FUNCTION__, metadata,
                      (void*)aligned_ptr, alignments[i].name);
                return ERROR;
            }
        }
    }

    /**
     * Check that the metadata contents are correct
     */

    if (expected_size != NULL && metadata->size > *expected_size) {
        ALOGE("%s: Metadata size (%" PRIu32 ") should be <= expected size (%zu)",
              __FUNCTION__, metadata->size, *expected_size);
        return ERROR;
    }

    if (metadata->entry_count > metadata->entry_capacity) {
        ALOGE("%s: Entry count (%" PRIu32 ") should be <= entry capacity "
              "(%" PRIu32 ")",
              __FUNCTION__, metadata->entry_count, metadata->entry_capacity);
        return ERROR;
    }

<<<<<<< HEAD
    const metadata_uptrdiff_t entries_end =
        metadata->entries_start + metadata->entry_capacity;
=======
    if (metadata->data_count > metadata->data_capacity) {
        ALOGE("%s: Data count (%" PRIu32 ") should be <= data capacity "
              "(%" PRIu32 ")",
              __FUNCTION__, metadata->data_count, metadata->data_capacity);
        android_errorWriteLog(SN_EVENT_LOG_ID, "30591838");
        return ERROR;
    }

    uptrdiff_t entries_end = metadata->entries_start + metadata->entry_capacity;
>>>>>>> 28ce9cd6
    if (entries_end < metadata->entries_start || // overflow check
        entries_end > metadata->data_start) {

        ALOGE("%s: Entry start + capacity (%" PRIu32 ") should be <= data start "
              "(%" PRIu32 ")",
               __FUNCTION__,
              (metadata->entries_start + metadata->entry_capacity),
              metadata->data_start);
        return ERROR;
    }

    const metadata_uptrdiff_t data_end =
        metadata->data_start + metadata->data_capacity;
    if (data_end < metadata->data_start || // overflow check
        data_end > metadata->size) {

        ALOGE("%s: Data start + capacity (%" PRIu32 ") should be <= total size "
              "(%" PRIu32 ")",
               __FUNCTION__,
              (metadata->data_start + metadata->data_capacity),
              metadata->size);
        return ERROR;
    }

    // Validate each entry
    const metadata_size_t entry_count = metadata->entry_count;
    camera_metadata_buffer_entry_t *entries = get_entries(metadata);

    for (size_t i = 0; i < entry_count; ++i) {

        if ((uintptr_t)&entries[i] != ALIGN_TO(&entries[i], ENTRY_ALIGNMENT)) {
            ALOGE("%s: Entry index %zu had bad alignment (address %p),"
                  " expected alignment %zu",
                  __FUNCTION__, i, &entries[i], ENTRY_ALIGNMENT);
            return ERROR;
        }

        camera_metadata_buffer_entry_t entry = entries[i];

        if (entry.type >= NUM_TYPES) {
            ALOGE("%s: Entry index %zu had a bad type %d",
                  __FUNCTION__, i, entry.type);
            return ERROR;
        }

        // TODO: fix vendor_tag_ops across processes so we don't need to special
        //       case vendor-specific tags
        uint32_t tag_section = entry.tag >> 16;
        int tag_type = get_camera_metadata_tag_type(entry.tag);
        if (tag_type != (int)entry.type && tag_section < VENDOR_SECTION) {
            ALOGE("%s: Entry index %zu had tag type %d, but the type was %d",
                  __FUNCTION__, i, tag_type, entry.type);
            return ERROR;
        }

        size_t data_size;
        if (validate_and_calculate_camera_metadata_entry_data_size(&data_size, entry.type,
                entry.count) != OK) {
            ALOGE("%s: Entry data size is invalid. type: %u count: %u", __FUNCTION__, entry.type,
                    entry.count);
            return ERROR;
        }

        if (data_size != 0) {
            camera_metadata_data_t *data =
                    (camera_metadata_data_t*) (get_data(metadata) +
                                               entry.data.offset);

            if ((uintptr_t)data != ALIGN_TO(data, DATA_ALIGNMENT)) {
                ALOGE("%s: Entry index %zu had bad data alignment (address %p),"
                      " expected align %zu, (tag name %s, data size %zu)",
                      __FUNCTION__, i, data, DATA_ALIGNMENT,
                      get_camera_metadata_tag_name(entry.tag) ?: "unknown",
                      data_size);
                return ERROR;
            }

            size_t data_entry_end = entry.data.offset + data_size;
            if (data_entry_end < entry.data.offset || // overflow check
                data_entry_end > metadata->data_capacity) {

                ALOGE("%s: Entry index %zu data ends (%zu) beyond the capacity "
                      "%" PRIu32, __FUNCTION__, i, data_entry_end,
                      metadata->data_capacity);
                return ERROR;
            }

        } else if (entry.count == 0) {
            if (entry.data.offset != 0) {
                ALOGE("%s: Entry index %zu had 0 items, but offset was non-0 "
                     "(%" PRIu32 "), tag name: %s", __FUNCTION__, i, entry.data.offset,
                        get_camera_metadata_tag_name(entry.tag) ?: "unknown");
                return ERROR;
            }
        } // else data stored inline, so we look at value which can be anything.
    }

    return OK;
}

int append_camera_metadata(camera_metadata_t *dst,
        const camera_metadata_t *src) {
    if (dst == NULL || src == NULL ) return ERROR;

    // Check for overflow
    if (src->entry_count + dst->entry_count < src->entry_count) return ERROR;
    if (src->data_count + dst->data_count < src->data_count) return ERROR;
    // Check for space
    if (dst->entry_capacity < src->entry_count + dst->entry_count) return ERROR;
    if (dst->data_capacity < src->data_count + dst->data_count) return ERROR;

    memcpy(get_entries(dst) + dst->entry_count, get_entries(src),
            sizeof(camera_metadata_buffer_entry_t[src->entry_count]));
    memcpy(get_data(dst) + dst->data_count, get_data(src),
            sizeof(uint8_t[src->data_count]));
    if (dst->data_count != 0) {
        camera_metadata_buffer_entry_t *entry = get_entries(dst) + dst->entry_count;
        for (size_t i = 0; i < src->entry_count; i++, entry++) {
            if ( calculate_camera_metadata_entry_data_size(entry->type,
                            entry->count) > 0 ) {
                entry->data.offset += dst->data_count;
            }
        }
    }
    if (dst->entry_count == 0) {
        // Appending onto empty buffer, keep sorted state
        dst->flags |= src->flags & FLAG_SORTED;
    } else if (src->entry_count != 0) {
        // Both src, dst are nonempty, cannot assume sort remains
        dst->flags &= ~FLAG_SORTED;
    } else {
        // Src is empty, keep dst sorted state
    }
    dst->entry_count += src->entry_count;
    dst->data_count += src->data_count;

    assert(validate_camera_metadata_structure(dst, NULL) == OK);
    return OK;
}

camera_metadata_t *clone_camera_metadata(const camera_metadata_t *src) {
    int res;
    if (src == NULL) return NULL;
    camera_metadata_t *clone = allocate_camera_metadata(
        get_camera_metadata_entry_count(src),
        get_camera_metadata_data_count(src));
    if (clone != NULL) {
        res = append_camera_metadata(clone, src);
        if (res != OK) {
            free_camera_metadata(clone);
            clone = NULL;
        }
    }
    assert(validate_camera_metadata_structure(clone, NULL) == OK);
    return clone;
}

static int add_camera_metadata_entry_raw(camera_metadata_t *dst,
        uint32_t tag,
        uint8_t  type,
        const void *data,
        size_t data_count) {

    if (dst == NULL) return ERROR;
    if (dst->entry_count == dst->entry_capacity) return ERROR;
    if (data == NULL) return ERROR;

    size_t data_bytes =
            calculate_camera_metadata_entry_data_size(type, data_count);
    if (data_bytes + dst->data_count > dst->data_capacity) return ERROR;

    size_t data_payload_bytes =
            data_count * camera_metadata_type_size[type];
    camera_metadata_buffer_entry_t *entry = get_entries(dst) + dst->entry_count;
    memset(entry, 0, sizeof(camera_metadata_buffer_entry_t));
    entry->tag = tag;
    entry->type = type;
    entry->count = data_count;

    if (data_bytes == 0) {
        memcpy(entry->data.value, data,
                data_payload_bytes);
    } else {
        entry->data.offset = dst->data_count;
        memcpy(get_data(dst) + entry->data.offset, data,
                data_payload_bytes);
        dst->data_count += data_bytes;
    }
    dst->entry_count++;
    dst->flags &= ~FLAG_SORTED;
    assert(validate_camera_metadata_structure(dst, NULL) == OK);
    return OK;
}

int add_camera_metadata_entry(camera_metadata_t *dst,
        uint32_t tag,
        const void *data,
        size_t data_count) {

    int type = get_camera_metadata_tag_type(tag);
    if (type == -1) {
        ALOGE("%s: Unknown tag %04x.", __FUNCTION__, tag);
        return ERROR;
    }

    return add_camera_metadata_entry_raw(dst,
            tag,
            type,
            data,
            data_count);
}

static int compare_entry_tags(const void *p1, const void *p2) {
    uint32_t tag1 = ((camera_metadata_buffer_entry_t*)p1)->tag;
    uint32_t tag2 = ((camera_metadata_buffer_entry_t*)p2)->tag;
    return  tag1 < tag2 ? -1 :
            tag1 == tag2 ? 0 :
            1;
}

int sort_camera_metadata(camera_metadata_t *dst) {
    if (dst == NULL) return ERROR;
    if (dst->flags & FLAG_SORTED) return OK;

    qsort(get_entries(dst), dst->entry_count,
            sizeof(camera_metadata_buffer_entry_t),
            compare_entry_tags);
    dst->flags |= FLAG_SORTED;

    assert(validate_camera_metadata_structure(dst, NULL) == OK);
    return OK;
}

int get_camera_metadata_entry(camera_metadata_t *src,
        size_t index,
        camera_metadata_entry_t *entry) {
    if (src == NULL || entry == NULL) return ERROR;
    if (index >= src->entry_count) return ERROR;

    camera_metadata_buffer_entry_t *buffer_entry = get_entries(src) + index;

    entry->index = index;
    entry->tag = buffer_entry->tag;
    entry->type = buffer_entry->type;
    entry->count = buffer_entry->count;
    if (buffer_entry->count *
            camera_metadata_type_size[buffer_entry->type] > 4) {
        entry->data.u8 = get_data(src) + buffer_entry->data.offset;
    } else {
        entry->data.u8 = buffer_entry->data.value;
    }
    return OK;
}

int get_camera_metadata_ro_entry(const camera_metadata_t *src,
        size_t index,
        camera_metadata_ro_entry_t *entry) {
    return get_camera_metadata_entry((camera_metadata_t*)src, index,
            (camera_metadata_entry_t*)entry);
}

int find_camera_metadata_entry(camera_metadata_t *src,
        uint32_t tag,
        camera_metadata_entry_t *entry) {
    if (src == NULL) return ERROR;

    uint32_t index;
    if (src->flags & FLAG_SORTED) {
        // Sorted entries, do a binary search
        camera_metadata_buffer_entry_t *search_entry = NULL;
        camera_metadata_buffer_entry_t key;
        key.tag = tag;
        search_entry = bsearch(&key,
                get_entries(src),
                src->entry_count,
                sizeof(camera_metadata_buffer_entry_t),
                compare_entry_tags);
        if (search_entry == NULL) return NOT_FOUND;
        index = search_entry - get_entries(src);
    } else {
        // Not sorted, linear search
        camera_metadata_buffer_entry_t *search_entry = get_entries(src);
        for (index = 0; index < src->entry_count; index++, search_entry++) {
            if (search_entry->tag == tag) {
                break;
            }
        }
        if (index == src->entry_count) return NOT_FOUND;
    }

    return get_camera_metadata_entry(src, index,
            entry);
}

int find_camera_metadata_ro_entry(const camera_metadata_t *src,
        uint32_t tag,
        camera_metadata_ro_entry_t *entry) {
    return find_camera_metadata_entry((camera_metadata_t*)src, tag,
            (camera_metadata_entry_t*)entry);
}


int delete_camera_metadata_entry(camera_metadata_t *dst,
        size_t index) {
    if (dst == NULL) return ERROR;
    if (index >= dst->entry_count) return ERROR;

    camera_metadata_buffer_entry_t *entry = get_entries(dst) + index;
    size_t data_bytes = calculate_camera_metadata_entry_data_size(entry->type,
            entry->count);

    if (data_bytes > 0) {
        // Shift data buffer to overwrite deleted data
        uint8_t *start = get_data(dst) + entry->data.offset;
        uint8_t *end = start + data_bytes;
        size_t length = dst->data_count - entry->data.offset - data_bytes;
        memmove(start, end, length);

        // Update all entry indices to account for shift
        camera_metadata_buffer_entry_t *e = get_entries(dst);
        size_t i;
        for (i = 0; i < dst->entry_count; i++) {
            if (calculate_camera_metadata_entry_data_size(
                    e->type, e->count) > 0 &&
                    e->data.offset > entry->data.offset) {
                e->data.offset -= data_bytes;
            }
            ++e;
        }
        dst->data_count -= data_bytes;
    }
    // Shift entry array
    memmove(entry, entry + 1,
            sizeof(camera_metadata_buffer_entry_t) *
            (dst->entry_count - index - 1) );
    dst->entry_count -= 1;

    assert(validate_camera_metadata_structure(dst, NULL) == OK);
    return OK;
}

int update_camera_metadata_entry(camera_metadata_t *dst,
        size_t index,
        const void *data,
        size_t data_count,
        camera_metadata_entry_t *updated_entry) {
    if (dst == NULL) return ERROR;
    if (index >= dst->entry_count) return ERROR;

    camera_metadata_buffer_entry_t *entry = get_entries(dst) + index;

    size_t data_bytes =
            calculate_camera_metadata_entry_data_size(entry->type,
                    data_count);
    size_t data_payload_bytes =
            data_count * camera_metadata_type_size[entry->type];

    size_t entry_bytes =
            calculate_camera_metadata_entry_data_size(entry->type,
                    entry->count);
    if (data_bytes != entry_bytes) {
        // May need to shift/add to data array
        if (dst->data_capacity < dst->data_count + data_bytes - entry_bytes) {
            // No room
            return ERROR;
        }
        if (entry_bytes != 0) {
            // Remove old data
            uint8_t *start = get_data(dst) + entry->data.offset;
            uint8_t *end = start + entry_bytes;
            size_t length = dst->data_count - entry->data.offset - entry_bytes;
            memmove(start, end, length);
            dst->data_count -= entry_bytes;

            // Update all entry indices to account for shift
            camera_metadata_buffer_entry_t *e = get_entries(dst);
            size_t i;
            for (i = 0; i < dst->entry_count; i++) {
                if (calculate_camera_metadata_entry_data_size(
                        e->type, e->count) > 0 &&
                        e->data.offset > entry->data.offset) {
                    e->data.offset -= entry_bytes;
                }
                ++e;
            }
        }

        if (data_bytes != 0) {
            // Append new data
            entry->data.offset = dst->data_count;

            memcpy(get_data(dst) + entry->data.offset, data, data_payload_bytes);
            dst->data_count += data_bytes;
        }
    } else if (data_bytes != 0) {
        // data size unchanged, reuse same data location
        memcpy(get_data(dst) + entry->data.offset, data, data_payload_bytes);
    }

    if (data_bytes == 0) {
        // Data fits into entry
        memcpy(entry->data.value, data,
                data_payload_bytes);
    }

    entry->count = data_count;

    if (updated_entry != NULL) {
        get_camera_metadata_entry(dst,
                index,
                updated_entry);
    }

    assert(validate_camera_metadata_structure(dst, NULL) == OK);
    return OK;
}

static const vendor_tag_ops_t *vendor_tag_ops = NULL;

const char *get_camera_metadata_section_name(uint32_t tag) {
    uint32_t tag_section = tag >> 16;
    if (tag_section >= VENDOR_SECTION && vendor_tag_ops != NULL) {
        return vendor_tag_ops->get_section_name(
            vendor_tag_ops,
            tag);
    }
    if (tag_section >= ANDROID_SECTION_COUNT) {
        return NULL;
    }
    return camera_metadata_section_names[tag_section];
}

const char *get_camera_metadata_tag_name(uint32_t tag) {
    uint32_t tag_section = tag >> 16;
    if (tag_section >= VENDOR_SECTION && vendor_tag_ops != NULL) {
        return vendor_tag_ops->get_tag_name(
            vendor_tag_ops,
            tag);
    }
    if (tag_section >= ANDROID_SECTION_COUNT ||
        tag >= camera_metadata_section_bounds[tag_section][1] ) {
        return NULL;
    }
    uint32_t tag_index = tag & 0xFFFF;
    return tag_info[tag_section][tag_index].tag_name;
}

int get_camera_metadata_tag_type(uint32_t tag) {
    uint32_t tag_section = tag >> 16;
    if (tag_section >= VENDOR_SECTION && vendor_tag_ops != NULL) {
        return vendor_tag_ops->get_tag_type(
            vendor_tag_ops,
            tag);
    }
    if (tag_section >= ANDROID_SECTION_COUNT ||
            tag >= camera_metadata_section_bounds[tag_section][1] ) {
        return -1;
    }
    uint32_t tag_index = tag & 0xFFFF;
    return tag_info[tag_section][tag_index].tag_type;
}

int set_camera_metadata_vendor_tag_ops(const vendor_tag_query_ops_t* ops) {
    // **DEPRECATED**
    ALOGE("%s: This function has been deprecated", __FUNCTION__);
    return ERROR;
}

// Declared in system/media/private/camera/include/camera_metadata_hidden.h
int set_camera_metadata_vendor_ops(const vendor_tag_ops_t* ops) {
    vendor_tag_ops = ops;
    return OK;
}

static void print_data(int fd, const uint8_t *data_ptr, uint32_t tag, int type,
        int count,
        int indentation);

void dump_camera_metadata(const camera_metadata_t *metadata,
        int fd,
        int verbosity) {
    dump_indented_camera_metadata(metadata, fd, verbosity, 0);
}

void dump_indented_camera_metadata(const camera_metadata_t *metadata,
        int fd,
        int verbosity,
        int indentation) {
    if (metadata == NULL) {
        dprintf(fd, "%*sDumping camera metadata array: Not allocated\n",
                indentation, "");
        return;
    }
    unsigned int i;
    dprintf(fd,
            "%*sDumping camera metadata array: %" PRIu32 " / %" PRIu32 " entries, "
            "%" PRIu32 " / %" PRIu32 " bytes of extra data.\n", indentation, "",
            metadata->entry_count, metadata->entry_capacity,
            metadata->data_count, metadata->data_capacity);
    dprintf(fd, "%*sVersion: %d, Flags: %08x\n",
            indentation + 2, "",
            metadata->version, metadata->flags);
    camera_metadata_buffer_entry_t *entry = get_entries(metadata);
    for (i=0; i < metadata->entry_count; i++, entry++) {

        const char *tag_name, *tag_section;
        tag_section = get_camera_metadata_section_name(entry->tag);
        if (tag_section == NULL) {
            tag_section = "unknownSection";
        }
        tag_name = get_camera_metadata_tag_name(entry->tag);
        if (tag_name == NULL) {
            tag_name = "unknownTag";
        }
        const char *type_name;
        if (entry->type >= NUM_TYPES) {
            type_name = "unknown";
        } else {
            type_name = camera_metadata_type_names[entry->type];
        }
        dprintf(fd, "%*s%s.%s (%05x): %s[%" PRIu32 "]\n",
             indentation + 2, "",
             tag_section,
             tag_name,
             entry->tag,
             type_name,
             entry->count);

        if (verbosity < 1) continue;

        if (entry->type >= NUM_TYPES) continue;

        size_t type_size = camera_metadata_type_size[entry->type];
        uint8_t *data_ptr;
        if ( type_size * entry->count > 4 ) {
            if (entry->data.offset >= metadata->data_count) {
                ALOGE("%s: Malformed entry data offset: %" PRIu32 " (max %" PRIu32 ")",
                        __FUNCTION__,
                        entry->data.offset,
                        metadata->data_count);
                continue;
            }
            data_ptr = get_data(metadata) + entry->data.offset;
        } else {
            data_ptr = entry->data.value;
        }
        int count = entry->count;
        if (verbosity < 2 && count > 16) count = 16;

        print_data(fd, data_ptr, entry->tag, entry->type, count, indentation);
    }
}

static void print_data(int fd, const uint8_t *data_ptr, uint32_t tag,
        int type, int count, int indentation) {
    static int values_per_line[NUM_TYPES] = {
        [TYPE_BYTE]     = 16,
        [TYPE_INT32]    = 4,
        [TYPE_FLOAT]    = 8,
        [TYPE_INT64]    = 2,
        [TYPE_DOUBLE]   = 4,
        [TYPE_RATIONAL] = 2,
    };
    size_t type_size = camera_metadata_type_size[type];
    char value_string_tmp[CAMERA_METADATA_ENUM_STRING_MAX_SIZE];
    uint32_t value;

    int lines = count / values_per_line[type];
    if (count % values_per_line[type] != 0) lines++;

    int index = 0;
    int j, k;
    for (j = 0; j < lines; j++) {
        dprintf(fd, "%*s[", indentation + 4, "");
        for (k = 0;
             k < values_per_line[type] && count > 0;
             k++, count--, index += type_size) {

            switch (type) {
                case TYPE_BYTE:
                    value = *(data_ptr + index);
                    if (camera_metadata_enum_snprint(tag,
                                                     value,
                                                     value_string_tmp,
                                                     sizeof(value_string_tmp))
                        == OK) {
                        dprintf(fd, "%s ", value_string_tmp);
                    } else {
                        dprintf(fd, "%hhu ",
                                *(data_ptr + index));
                    }
                    break;
                case TYPE_INT32:
                    value =
                            *(int32_t*)(data_ptr + index);
                    if (camera_metadata_enum_snprint(tag,
                                                     value,
                                                     value_string_tmp,
                                                     sizeof(value_string_tmp))
                        == OK) {
                        dprintf(fd, "%s ", value_string_tmp);
                    } else {
                        dprintf(fd, "%" PRId32 " ",
                                *(int32_t*)(data_ptr + index));
                    }
                    break;
                case TYPE_FLOAT:
                    dprintf(fd, "%0.8f ",
                            *(float*)(data_ptr + index));
                    break;
                case TYPE_INT64:
                    dprintf(fd, "%" PRId64 " ",
                            *(int64_t*)(data_ptr + index));
                    break;
                case TYPE_DOUBLE:
                    dprintf(fd, "%0.8f ",
                            *(double*)(data_ptr + index));
                    break;
                case TYPE_RATIONAL: {
                    int32_t numerator = *(int32_t*)(data_ptr + index);
                    int32_t denominator = *(int32_t*)(data_ptr + index + 4);
                    dprintf(fd, "(%d / %d) ",
                            numerator, denominator);
                    break;
                }
                default:
                    dprintf(fd, "??? ");
            }
        }
        dprintf(fd, "]\n");
    }
}<|MERGE_RESOLUTION|>--- conflicted
+++ resolved
@@ -13,11 +13,7 @@
  * See the License for the specific language governing permissions and
  * limitations under the License.
  */
-<<<<<<< HEAD
-
-=======
-#define _GNU_SOURCE // for fdprintf
->>>>>>> 28ce9cd6
+
 #include <inttypes.h>
 #include <system/camera_metadata.h>
 #include <camera_metadata_hidden.h>
@@ -394,10 +390,6 @@
         return ERROR;
     }
 
-<<<<<<< HEAD
-    const metadata_uptrdiff_t entries_end =
-        metadata->entries_start + metadata->entry_capacity;
-=======
     if (metadata->data_count > metadata->data_capacity) {
         ALOGE("%s: Data count (%" PRIu32 ") should be <= data capacity "
               "(%" PRIu32 ")",
@@ -406,8 +398,8 @@
         return ERROR;
     }
 
-    uptrdiff_t entries_end = metadata->entries_start + metadata->entry_capacity;
->>>>>>> 28ce9cd6
+    const metadata_uptrdiff_t entries_end =
+        metadata->entries_start + metadata->entry_capacity;
     if (entries_end < metadata->entries_start || // overflow check
         entries_end > metadata->data_start) {
 
